--- conflicted
+++ resolved
@@ -4,6 +4,13 @@
 
 #[cfg(all(target_os = "emscripten", not(no_threading)))]
 compile_error!("the cfg flag \"no_threading\" is required when building for emscripten");
+
+#[macro_use]
+extern crate serde;
+#[macro_use]
+extern crate getset;
+#[macro_use]
+extern crate derive_new;
 
 pub use approx;
 pub use nalgebra;
@@ -12,22 +19,10 @@
 pub use specs;
 
 use rayon;
-<<<<<<< HEAD
-#[macro_use]
-extern crate serde;
-#[macro_use]
-extern crate getset;
-#[macro_use]
-extern crate derive_new;
 
 #[macro_use]
 #[cfg(feature = "profiler")]
 extern crate thread_profiler;
-
-#[cfg(all(target_os = "emscripten", not(no_threading)))]
-compile_error!("the cfg flag \"no_threading\" is required when building for emscripten");
-=======
->>>>>>> aaaf6ee2
 
 use std::sync::Arc;
 
