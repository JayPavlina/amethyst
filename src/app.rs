--- conflicted
+++ resolved
@@ -210,48 +210,12 @@
     }
 
     /// Automatically registers components, adds resources and the rendering system.
-<<<<<<< HEAD
-    pub fn with_renderer(mut self, pipe: PipelineBuilder) -> Result<Self> {
-        use ecs::systems::{RenderSystem, SystemExt};
-
-        let render_sys = RenderSystem::build((&self.events, pipe), &mut self.world)?;
-        Ok(self.with_thread_local(render_sys))
-    }
-
-    /// Add asset loader to resources
-    pub fn with_loader<P>(mut self, path: P) -> Self
-        where P: Into<PathBuf>
-    {
-        use assets::{Allocator, Loader};
-
-        let allocator = Allocator::new();
-        self.world.add_resource(Loader::new(&allocator, path, self.pool.clone()));
-        self.world.add_resource(allocator);
-        self
-    }
-
-    /// Register new context within the loader
-    pub fn register_asset<A, F>(mut self, make_context: F) -> Self
-        where A: Component + Asset + 'static,
-              F: FnOnce(&mut World) -> A::Context,
-    {
-        use assets::Loader;
-        self = self.register::<A>();
-        // TODO: register `AssetFuture<A>` as well
-        // TODO: Add `specs::common::Merge<AssetFuture<A>>` system
-        {
-            let context = make_context(&mut self.world);
-            let mut loader = self.world.write_resource::<Loader>();
-            loader.register(context);
-        }
-        self
-=======
-    pub fn with_renderer(self, pipe: PipelineBuilder, config: DisplayConfig) -> Result<Self> {
+    pub fn with_renderer(mut self, pipe: PipelineBuilder, config: Option<DisplayConfig>) -> Result<Self> {
         use cgmath::Deg;
         use renderer::{Camera, Projection};
         use ecs::components::{LightComponent, MaterialComponent, MeshComponent, Transform};
         use ecs::resources::Factory;
-        use ecs::systems::RenderSystem;
+        use ecs::systems::{RenderSystem, SystemExt};
 
         let cam = Camera {
             eye: [0.0, 0.0, -4.0].into(),
@@ -261,7 +225,7 @@
             up: [0.0, 1.0, 0.0].into(),
         };
 
-        let render_sys = RenderSystem::new(&self.events, pipe, config)?;
+        let render_sys = RenderSystem::build((&self.events, pipe, config), &mut self.world)?;
 
         let this = self.add_resource(cam)
             .add_resource(Factory::new())
@@ -272,7 +236,35 @@
             .with_thread_local(render_sys);
 
         Ok(this)
->>>>>>> ab6e532f
+    }
+
+    /// Add asset loader to resources
+    pub fn with_loader<P>(mut self, path: P) -> Self
+        where P: Into<PathBuf>
+    {
+        use assets::{Allocator, Loader};
+
+        let allocator = Allocator::new();
+        self.world.add_resource(Loader::new(&allocator, path, self.pool.clone()));
+        self.world.add_resource(allocator);
+        self
+    }
+
+    /// Register new context within the loader
+    pub fn register_asset<A, F>(mut self, make_context: F) -> Self
+        where A: Component + Asset + 'static,
+              F: FnOnce(&mut World) -> A::Context,
+    {
+        use assets::Loader;
+        self = self.register::<A>();
+        // TODO: register `AssetFuture<A>` as well
+        // TODO: Add `specs::common::Merge<AssetFuture<A>>` system
+        {
+            let context = make_context(&mut self.world);
+            let mut loader = self.world.write_resource::<Loader>();
+            loader.register(context);
+        }
+        self
     }
 
     /// Builds the Application and returns the result.
